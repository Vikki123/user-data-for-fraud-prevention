--- conflicted
+++ resolved
@@ -12,11 +12,8 @@
 import * as browserInfoHelper from "../../../src/js/common/browserInfoHelper";
 import { resetDeviceIpString, resetDeviceIpTimeStamp } from "../../../src/js/common/browserInfoHelper";
 import uuid from "uuid";
-<<<<<<< HEAD
+import {getGovClientBrowserPluginsHeader} from "../../../src/js/hmrc/mtdFraudPrevention";
 import { getGovClientBrowserDoNotTrackHeader } from "../../../src/js/hmrc/mtdFraudPrevention";
-=======
-import {getGovClientBrowserPluginsHeader} from "../../../src/js/hmrc/mtdFraudPrevention";
->>>>>>> 4a4e8e42
 
 describe("FraudPreventionHeaders", () => {
   resetDeviceIpString();
@@ -207,24 +204,6 @@
     it("width", () => expect(windowDetails().width).toBe(1009));
     it("height", () => expect(windowDetails().height).toBe(1013));
   });
-<<<<<<< HEAD
-  describe("getGovClientBrowserDoNotTrackHeader", () => {
-
-    it("no error", async () => {
-      const {headerValue, error} = await getGovClientBrowserDoNotTrackHeader();
-      expect(headerValue).toBe("false");
-      expect(error).toBe(undefined);
-    })
-
-    it("getBrowserDoNotTrackStatus throws error", async () => {
-      const browserDoNotTrackStatusMock = jest.spyOn(browserInfoHelper, "getBrowserDoNotTrackStatus").mockImplementation(() => { throw Error("Something went wrong.")});
-      const {headerValue, error} = await getGovClientBrowserDoNotTrackHeader();
-      expect(headerValue).toBe(undefined);
-      expect(error).toEqual(Error("Something went wrong."));
-      browserDoNotTrackStatusMock.mockRestore();
-    })
-  });
-=======
 
 });
 
@@ -254,5 +233,23 @@
     browserPluginMock.mockRestore();
   });
 
->>>>>>> 4a4e8e42
-});+}); 
+
+describe("getGovClientBrowserDoNotTrackHeader", () => {
+
+  it("no error", async () => {
+    const {headerValue, error} = await getGovClientBrowserDoNotTrackHeader();
+    expect(headerValue).toBe("true");
+    expect(error).toBe(undefined);
+  })
+
+  it("getBrowserDoNotTrackStatus throws error", async () => {
+    const browserDoNotTrackStatusMock = jest.spyOn(browserInfoHelper, "getBrowserDoNotTrackStatus").mockImplementation(() => { throw Error("Something went wrong.")});
+    const {headerValue, error} = await getGovClientBrowserDoNotTrackHeader();
+    expect(headerValue).toBe(undefined);
+    expect(error).toEqual(Error("Something went wrong."));
+    browserDoNotTrackStatusMock.mockRestore();
+  });
+
+});
+
